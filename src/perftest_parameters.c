#include <stdio.h>
#include <stdlib.h>
#include <string.h>
#include <getopt.h>
#include <limits.h>
#include <arpa/inet.h>
#include "perftest_parameters.h"

#define MAC_LEN (17)
#define MAC_ARR_LEN (6)
#define HEX_BASE (16)

static const char *connStr[] = {"RC","UC","UD","RawEth"};
static const char *testsStr[] = {"Send","RDMA_Write","RDMA_Read","Atomic"};
static const char *portStates[] = {"Nop","Down","Init","Armed","","Active Defer"};
static const char *qp_state[] = {"OFF","ON"};
static const char *exchange_state[] = {"Ethernet","rdma_cm"};
static const char *atomicTypesStr[] = {"CMP_AND_SWAP","FETCH_AND_ADD"};

#ifdef _WIN32
// The link layer of the current port.
typedef enum {
	IBV_LINK_LAYER_UNSPECIFIED = 0 ,
	IBV_LINK_LAYER_INFINIBAND = 1 ,
	IBV_LINK_LAYER_ETHERNET = 2
} LinkType;
#endif

/******************************************************************************
 * parse_mac_from_str.
 *
 * Description : parse string by format of"XX:XX:XX:XX:XX:XX" to uint8_t array in size 6 for MAC adderes
 *
 *  Parameters :
 *		mac - char*.
 *		*addr - pointer to output array
 *
 * Return Value : SUCCESS, FAILURE.
******************************************************************************/
static int parse_mac_from_str(char *mac, u_int8_t *addr)
{
	char tmpMac[MAC_LEN+1];
	char *tmpField;
	int fieldNum = 0;

	if (strlen(mac) != MAC_LEN)
	{
		fprintf(stderr, "invalid MAC length\n");
		return FAILURE;
	}
	if (addr == NULL)
	{
		fprintf(stderr, "invalid  output addr array\n");
		return FAILURE;
	}

	strcpy(tmpMac, mac);
	tmpField = strtok(tmpMac, ":");
	while (tmpField != NULL && fieldNum < MAC_ARR_LEN)
	{
	  char *chk;
	  int tmpVal;
	  tmpVal = strtoul(tmpField, &chk, HEX_BASE);
	  if (tmpVal > 0xff)
	  {
		fprintf(stderr, "field %d value %X out of range\n", fieldNum, tmpVal);
		return FAILURE;
	  }
	  if (*chk != 0)
	  {
		fprintf(stderr, "Non-digit character %c (%0x) detected in field %d\n", *chk, *chk, fieldNum);
		return FAILURE;
	  }
	  addr[fieldNum++] = (u_int8_t) tmpVal;
	  tmpField = strtok(NULL, ":");
	}
	if (tmpField != NULL || fieldNum != MAC_ARR_LEN)
	{
		fprintf(stderr, "MAC address longer than six fields\n");
		return FAILURE;
	}
	return SUCCESS;
}

/******************************************************************************
  parse_ip_from_str.
 *
 * Description : Convert from presentation format of an Internet number in buffer
   starting at CP to the binary network format and store result for
   interface type AF in buffer starting at BUF.
 *
 *  Parameters :
 *		*ip - char* ip string.
 *		*addr - pointer to output array
 *
 * Return Value : SUCCESS, FAILURE.
 *
 ******************************************************************************/
int parse_ip_from_str(char *ip, u_int32_t *addr)
{
	return inet_pton(AF_INET, ip, addr);
}

/******************************************************************************
  check_valid_udp_port.
 ******************************************************************************/
int check_if_valid_udp_port(int udp_port)
{
	return ON;
}

/******************************************************************************
 *
 ******************************************************************************/
static void usage(const char *argv0,VerbType verb,TestType tst)	{

	printf("Usage:\n");
	printf("  %s            start a server and wait for connection\n", argv0);
	printf("  %s <host>     connect to server at <host>\n", argv0);
	printf("\n");
	printf("Options:\n");

	printf("  -h, --help ");
	printf(" Show this help screen.\n");

	printf("  -p, --port=<port> ");
	printf(" Listen on/connect to port <port> (default %d)\n",DEF_PORT);

	printf("  -d, --ib-dev=<dev> ");
	printf(" Use IB device <dev> (default first device found)\n");

	printf("  -R, --rdma_cm ");
	printf(" Connect QPs with rdma_cm and run test on those QPs\n");

	printf("  -T, --tos=<tos value> ");
	printf(" Set <tos_value> to RDMA-CM QPs. availible only with -R flag. values 0-256 (default off)\n");

	printf("  -z, --com_rdma_cm ");
	printf(" Communicate with rdma_cm module to exchange data - use regular QPs\n");

	printf("  -i, --ib-port=<port> ");
	printf(" Use port <port> of IB device (default %d)\n",DEF_IB_PORT);

	printf("  -m, --mtu=<mtu> ");
	printf(" Mtu size : 256 - 4096 (default port mtu)\n");

	if (verb != ATOMIC) {

		printf("  -s, --size=<size> ");
		printf(" Size of message to exchange (default %d)\n",tst == LAT ? DEF_SIZE_LAT : DEF_SIZE_BW);

		printf("  -a, --all ");
		printf(" Run sizes from 2 till 2^23\n");
	}

	printf("  -n, --iters=<iters> ");
	printf(" Number of exchanges (at least 2, default %d)\n",DEF_ITERS);

	if (tst == BW) {

		printf("  -t, --tx-depth=<dep> ");
		printf(" Size of tx queue (default %d)\n",tst == LAT ? DEF_TX_LAT : DEF_TX_BW);
	}

	printf("  -u, --qp-timeout=<timeout> ");
	printf(" QP timeout, timeout value is 4 usec * 2 ^(timeout), default %d\n",DEF_QP_TIME);

	printf("  -S, --sl=<sl> ");
	printf(" SL (default %d)\n",DEF_SL);

	printf("  -x, --gid-index=<index> ");
	printf(" Test uses GID with GID index (Default : IB - no gid . ETH - 0)\n");

	printf("  -F, --CPU-freq ");
	printf(" Do not fail even if cpufreq_ondemand module is loaded\n");

	printf("  -V, --version ");
	printf(" Display version number\n");

	if (verb == SEND) {
		printf("  -r, --rx-depth=<dep> ");
		printf(" Rx queue size (default %d)\n",DEF_RX_SEND);

		printf("  -c, --connection=<RC/UC/UD> ");
		printf(" Connection type RC/UC/UD (default RC)\n");
	}

	if (verb == WRITE) {
		printf("  -c, --connection=<RC/UC> ");
		printf(" Connection type RC/UC (default RC)\n");
	}

	if (verb != READ || verb != ATOMIC) {
		printf("  -I, --inline_size=<size> ");
		printf(" Max size of message to be sent in inline\n");
	}

	if (tst == BW) {

		printf("  -b, --bidirectional ");
		printf(" Measure bidirectional bandwidth (default unidirectional)\n");

		printf("  -Q, --cq-mod ");
		printf(" Generate Cqe only after <--cq-mod> completion\n");

		printf("  -O, --dualport ");
		printf(" Run test in dual-port mode.\n");

		printf("  -D, --duration ");
		printf(" Run test for a customized period of seconds.\n");

		printf("  -f, --margin ");
		printf(" measure results within margins. (default=2sec)\n");

		printf("  -l, --post_list=<list size>");
		printf(" Post list of WQEs of <list size> size (instead of single post)\n");

		printf("  --run_infinitely ");
		printf(" Run test forever, print results every <duration> seconds\n");

		printf("  --report_gbits ");
		printf(" Report Max/Average BW of test in Gbit/sec (instead of MB/sec)\n");

		printf("  -w, --limit_bw ");
		printf(" Set verifier limit for bandwidth\n");

		printf("  -y, --limit_msgrate ");
		printf(" Set verifier limit for Msg Rate\n");
	}

	if (verb != WRITE) {
		printf("  -e, --events ");
		printf(" Sleep on CQ events (default poll)\n");
	}

	if (tst == BW) {
		printf("  -N, --no peak-bw ");
		printf(" Cancel peak-bw calculation (default with peak)\n");
	}

	if (verb == SEND) {
		printf("  -g, --mcg=<num_of_qps> ");
		printf(" Send messages to multicast group with <num_of_qps> qps attached to it.\n");

		printf("  -M, --MGID=<multicast_gid> ");
		printf(" In multicast, uses <multicast_gid> as the group MGID.\n");
	}

	if (verb == READ || verb == ATOMIC) {
		printf("  -o, --outs=<num> ");
		printf(" num of outstanding read/atom(default max of device)\n");
	}

	if (verb == ATOMIC) {
		printf("  -A, --atomic_type=<type> ");
		printf(" type of atomic operation from {CMP_AND_SWAP,FETCH_AND_ADD} (default FETCH_AND_ADD)\n");
	}

	if (tst == LAT) {
		printf("  -C, --report-cycles ");
		printf(" report times in cpu cycle units (default microseconds)\n");

		printf("  -H, --report-histogram ");
		printf(" Print out all results (default print summary only)\n");

		printf("  -U, --report-unsorted ");
		printf(" (implies -H) print out unsorted results (default sorted)\n");
	}


	if (tst == BW)
		printf("  -q, --qp=<num of qp's>  Num of qp's(default %d)\n",DEF_NUM_QPS);

	putchar('\n');
}
/******************************************************************************
  usage
 ******************************************************************************/
void usage_raw_ethernet(){
		printf("  Raw Ethernet options :\n");
		printf("  -B, --source_mac ");
		printf(" source MAC address by this format XX:XX:XX:XX:XX:XX (default take the MAC address form GID)\n");

		printf("  -E, --dest_mac ");
		printf(" destination MAC address by this format XX:XX:XX:XX:XX:XX **MUST** be entered \n");

		printf("  -J, --server_ip ");
		printf(" server ip address by this format X.X.X.X (using to send packets with IP header)\n");

		printf("  -j, --client_ip ");
		printf(" client ip address by this format X.X.X.X (using to send packets with IP header)\n");

		printf("  -K, --server_port ");
		printf(" server port number (using to send packets with UPD header)\n");

		printf("  -k, --client_port ");
		printf(" client port number (using to send packets with UDP header)\n");

		printf("  -Z, --server ");
		printf(" choose server side for the current machine (--server/--client must be selected )\n");

		printf("  -P, --client ");
		printf(" choose client side for the current machine (--server/--client must be selected)\n");

		printf("  -v, --mac_fwd ");
		printf(" run mac forwarding test \n");

}
/******************************************************************************
 *
 ******************************************************************************/
static void init_perftest_params(struct perftest_parameters *user_param) {

	user_param->port       	= DEF_PORT;
	user_param->ib_port    	= DEF_IB_PORT;
	user_param->ib_port2	= DEF_IB_PORT2;
	user_param->size       	= (user_param->tst == BW ) ? DEF_SIZE_BW : DEF_SIZE_LAT;
	user_param->tx_depth   	= (user_param->tst == BW ) ? DEF_TX_BW : DEF_TX_LAT;
	user_param->qp_timeout 	= DEF_QP_TIME;
	user_param->test_method = RUN_REGULAR;
	user_param->cpu_freq_f 	= OFF;
	user_param->connection_type = (user_param->connection_type == RawEth) ? RawEth : RC;
	user_param->use_event  	= OFF;
	user_param->num_of_qps 	= DEF_NUM_QPS;
	user_param->gid_index  	= DEF_GID_INDEX;
	user_param->gid_index2  = DEF_GID_INDEX;
	user_param->inline_size = DEF_INLINE;
	user_param->use_mcg     = OFF;
	user_param->use_rdma_cm = OFF;
	user_param->work_rdma_cm = OFF;
	user_param->rx_depth    = user_param->verb == SEND ? DEF_RX_SEND : DEF_RX_RDMA;
	user_param->duplex	= OFF;
	user_param->noPeak	= OFF;
	user_param->cq_mod	= DEF_CQ_MOD;
	user_param->iters = (user_param->tst == BW && user_param->verb == WRITE) ? DEF_ITERS_WB : DEF_ITERS;
	user_param->dualport	= OFF;
	user_param->post_list	= 1;
	user_param->duration	= DEF_DURATION;
	user_param->margin	= DEF_MARGIN;
	user_param->test_type	= ITERATIONS;
	user_param->state	= START_STATE;
	user_param->tos		= DEF_TOS;
	user_param->mac_fwd	= OFF;
	user_param->report_fmt = MBS;
	user_param->is_limit_bw = OFF;
	user_param->limit_bw = 0;
	user_param->is_limit_msgrate = OFF;
	user_param->limit_msgrate = 0;

	if (user_param->tst == LAT) {
		user_param->r_flag->unsorted  = OFF;
		user_param->r_flag->histogram = OFF;
		user_param->r_flag->cycles    = OFF;
	}

	if (user_param->verb == ATOMIC) {
		user_param->atomicType = FETCH_AND_ADD;
		user_param->size = DEF_SIZE_ATOMIC;
	}

}

/******************************************************************************
 *
 ******************************************************************************/
static void change_conn_type(int *cptr,VerbType verb,const char *optarg) {

	if (strcmp(connStr[0],optarg)==0)
		*cptr = RC;

	else if (strcmp(connStr[1],optarg)==0) {
		*cptr = UC;
		if (verb == READ || verb == ATOMIC) {
			  fprintf(stderr," UC connection not possible in READ/ATOMIC verbs\n");
			  exit(1);
		}

	} else if (strcmp(connStr[2],optarg)==0)  {
		*cptr = UD;
		if (verb != SEND) {
			fprintf(stderr," UD connection only possible in SEND verb\n");
			exit(1);
		}
	} else if(strcmp(connStr[3],optarg)==0) {
		*cptr = RawEth;

	} else {
		fprintf(stderr," Invalid Connection type . please choose from {RC,UC,UD}\n");
		exit(1);
	}
}
/******************************************************************************
  *
  ******************************************************************************/
static int set_eth_mtu(struct perftest_parameters *user_param) {

	if (user_param->mtu == 0) {
		user_param->mtu = 1518;//1500
	}

	if(user_param->mtu >= MIN_MTU_RAW_ETERNET && user_param->mtu <= MAX_MTU_RAW_ETERNET) {
		user_param->curr_mtu = user_param->mtu;

	} else {

		fprintf(stderr," Invalid MTU - %d \n",user_param->mtu);
		fprintf(stderr," Please choose mtu form {64, 9600}\n");
		return -1;
	}

	return 0;
}
/******************************************************************************
 *
 ******************************************************************************/
static void force_dependecies(struct perftest_parameters *user_param) {


	// Additional configuration and assignments.
	if (user_param->test_type == ITERATIONS) {

		if (user_param->tx_depth > user_param->iters) {
			user_param->tx_depth = user_param->iters;
		}

		if (user_param->verb == SEND && user_param->rx_depth > user_param->iters) {
			user_param->rx_depth = user_param->iters;
		}
	}

	if (user_param->cq_mod > user_param->tx_depth) {
		user_param->cq_mod = user_param->tx_depth;
	}

	if (user_param->verb == READ || user_param->verb == ATOMIC)
		user_param->inline_size = 0;

	if (user_param->test_method == RUN_ALL)
		user_param->size = MAX_SIZE;

	if (user_param->verb == ATOMIC && user_param->size != DEF_SIZE_ATOMIC) {
		user_param->size = DEF_SIZE_ATOMIC;
	}

	if (user_param->dualport==ON) {

		user_param->num_of_qps *= 2;
		if (!user_param->tst==BW) {

			printf(" Dual-port mode only supports BW tests.\n");
			exit (1);
		}
	}

	if (user_param->post_list > 1) {
		user_param->cq_mod = user_param->post_list;
		printf(RESULT_LINE);
		printf("Post List requested - CQ moderation will be the size of the post list\n");

		if (user_param->num_of_qps > 1) {
			user_param->tx_depth = 128;
			printf(RESULT_LINE);
			printf(" Reducing TX depth to 128 to diaphragm time between post sends of each time\n");
		}
	}

	if (user_param->test_type==DURATION) {

		// When working with Duration, iters=0 helps us to satisfy loop cond. in run_iter_bw.
		// We also use it for "global" counter of packets.
		user_param->iters = 0;
		user_param->noPeak = ON;

		if (user_param->use_event) {
			printf(RESULT_LINE);
		    fprintf(stderr,"Duration mode doesn't work with events.\n");
			exit(1);
		}

		if (user_param->test_method == RUN_ALL) {
			printf(RESULT_LINE);
			fprintf(stderr, "Duration mode currently doesn't support running on all sizes.\n");
			exit(1);
		}
	}

	if (user_param->use_mcg &&  user_param->gid_index == -1) {
			user_param->gid_index = 0;
			if (user_param->dualport==ON)
				user_param->gid_index2 = 0;
	}

	if (user_param->work_rdma_cm) {

		if (user_param->connection_type == UC) {
			printf(RESULT_LINE);
			printf(" UC is not supported in librdmacm\n");
			exit(1);
		}

		if (user_param->use_mcg) {
			printf(RESULT_LINE);
			printf(" Perftest still doesn't support Multicast with rdma_cm\n");
			exit(1);
		}

		if (user_param->dualport) {
			printf(RESULT_LINE);
			printf(" Perftest still doesn't support Dual Port with rdma_cm\n");
			exit(1);
		}

		if (user_param->num_of_qps > 1) {
			printf(RESULT_LINE);
			fprintf(stdout," Perftest only supports 1 rmda_cm QP for now\n");
			exit(1);
		}
		user_param->use_rdma_cm = ON;

	} else if (user_param->tos != DEF_TOS) {
                fprintf(stdout," TOS only valid for rdma_cm based QP. (-R flag)\n");
                exit(1);
        }

	if (user_param->use_mcg) {

		if (user_param->connection_type != UD)
			user_param->connection_type = UD;

		if (user_param->duplex && user_param->tst == BW) {
			user_param->num_of_qps++;

		} else if (user_param->tst == BW && user_param->machine == CLIENT)
			user_param->num_of_qps = 1;
	}

	if (user_param->connection_type == RawEth) {

		if (user_param->num_of_qps > 1) {
			printf(RESULT_LINE);
			fprintf(stdout," Raw Ethernet test supports only 1 QP for now\n");
			exit(1);
		}

		if(user_param->machine == UNCHOSEN) {
			printf(RESULT_LINE);
			fprintf(stderr," Invalid Command line.\n you must choose test side --client or --server\n");
			exit(1);
		}

		if(user_param->machine == CLIENT && user_param->is_dest_mac == OFF) {
			printf(RESULT_LINE);
			fprintf(stderr," Invalid Command line.\n you must enter dest mac by this format -E XX:XX:XX:XX:XX:XX\n");
			exit(1);
		}

		if((user_param->is_server_ip == ON && user_param->is_client_ip == OFF) || (user_param->is_server_ip == OFF && user_param->is_client_ip == ON)) {
			printf(RESULT_LINE);
			fprintf(stderr," Invalid Command line.\n if you would like to send IP header,\n you must enter server&client ip addresses --server_ip X.X.X.X --client_ip X.X.X.X\n");
			exit(1);
		}

		if((user_param->is_server_port == ON && user_param->is_client_port == OFF) || (user_param->is_server_port == OFF && user_param->is_client_port == ON)) {
			printf(RESULT_LINE);
			fprintf(stderr," Invalid Command line.\n if you would like to send UDP header,\n you must enter server&client port --server_port X --client_port X\n");
			exit(1);
		}

		// Mac forwarding dependencies
		if (user_param->duplex == OFF && user_param->mac_fwd == ON) {
			printf("mac_fwd should run in duplex mode only. changing to duplex mode.\n");
			user_param->duplex = ON;
		}
	}

	if (user_param->verb == SEND && user_param->tst == BW && user_param->machine == SERVER && !user_param->duplex )
		user_param->noPeak = ON;

	// Run infinitely dependencies
	if (user_param->test_method == RUN_INFINITELY) {
		user_param->noPeak = ON;
		user_param->test_type = DURATION;
		if (user_param->use_event) {
			printf(RESULT_LINE);
			fprintf(stderr," run_infinitely does not support events feature yet.\n");
			exit(1);
		}

		if (user_param->tst == LAT) {
			printf(RESULT_LINE);
			fprintf(stderr," run_infinitely exists only in BW tests for now.\n");
			exit(1);

		}

		if (user_param->duplex && user_param->verb == SEND) {
			printf(RESULT_LINE);
			fprintf(stderr," run_infinitely not supported in SEND Bidirectional BW test\n");
			exit(1);
		}
	}

	//raw ethernet send latency
	//client and server must enter the destination mac
	if (user_param->connection_type == RawEth && user_param->tst == LAT && user_param->verb == SEND) {

		if (user_param-> is_dest_mac == OFF) {
			printf(RESULT_LINE);
			fprintf(stderr," Invalid Command line.\n you must enter dest mac by this format -E XX:XX:XX:XX:XX:XX\n");
			exit(1);
		}

	}
	return;
}

/******************************************************************************
 *
 ******************************************************************************/
const char *transport_str(enum ibv_transport_type type) {

	switch (type) {
		case IBV_TRANSPORT_IB:
			return "IB";
			break;
		case IBV_TRANSPORT_IWARP:
			return "IW";
			break;
		default:
			return "Unknown";
	}
}

/******************************************************************************
 *
 ******************************************************************************/
const char *link_layer_str(uint8_t link_layer) {

	switch (link_layer) {

        case IBV_LINK_LAYER_UNSPECIFIED:
        case IBV_LINK_LAYER_INFINIBAND:
			return "IB";
        case IBV_LINK_LAYER_ETHERNET:
			return "Ethernet";
        default:
		    return "Unknown";
    }
}

/******************************************************************************
 *
 ******************************************************************************/
static enum ctx_device ib_dev_name(struct ibv_context *context) {

	enum ctx_device dev_fname = UNKNOWN;
	struct ibv_device_attr attr;

	if (ibv_query_device(context,&attr)) {
		dev_fname = DEVICE_ERROR;
	}

	else if (attr.vendor_id == 5157) {

		switch (attr.vendor_part_id >> 12) {
			case 10 :
			case 4  : dev_fname = CHELSIO_T4; break;
			case 11 :
			case 5  : dev_fname = CHELSIO_T5; break;
			default : dev_fname = UNKNOWN; break;
		}

	// Assuming it's Mellanox HCA or unknown.
	// If you want Inline support in other vendor devices, please send patch to idos@dev.mellanox.co.il
	} else {

		switch (attr.vendor_part_id) {
			case 4113  : dev_fname = CONNECTIB; break;
			case 4099  : dev_fname = CONNECTX3; break;
			case 4100  : dev_fname = CONNECTX3; break;
			case 4103  : dev_fname = CONNECTX3_PRO; break;
			case 4104  : dev_fname = CONNECTX3_PRO; break;
			case 26418 : dev_fname = CONNECTX2; break;
			case 26428 : dev_fname = CONNECTX2; break;
			case 26438 : dev_fname = CONNECTX2; break;
			case 26448 : dev_fname = CONNECTX2; break;
			case 26458 : dev_fname = CONNECTX2; break;
			case 26468 : dev_fname = CONNECTX2; break;
			case 26478 : dev_fname = CONNECTX2; break;
			case 25408 : dev_fname = CONNECTX;  break;
			case 25418 : dev_fname = CONNECTX;  break;
			case 25428 : dev_fname = CONNECTX;  break;
			case 25448 : dev_fname = CONNECTX;  break;
			default	   : dev_fname = UNKNOWN;
		}
	}

	return dev_fname;
}

/******************************************************************************
 *
 ******************************************************************************/
static enum ibv_mtu set_mtu(struct ibv_context *context,uint8_t ib_port,int user_mtu) {

	struct ibv_port_attr port_attr;
	enum ibv_mtu curr_mtu;

	ibv_query_port(context,ib_port,&port_attr);

	// User did not ask for specific mtu.
<<<<<<< HEAD
	if (user_mtu == 0)
=======
	if (user_mtu == 0) {
		enum ctx_device current_dev = ib_dev_name(context);
>>>>>>> 0932cbfe
		curr_mtu = port_attr.active_mtu;
		if (curr_mtu == IBV_MTU_4096 && (current_dev == CONNECTX3_PRO || current_dev == CONNECTX3))
			curr_mtu = IBV_MTU_2048;
	}

	else {

		switch (user_mtu) {

			case 256  :	curr_mtu = IBV_MTU_256;	 break;
			case 512  : curr_mtu = IBV_MTU_512;	 break;
			case 1024 :	curr_mtu = IBV_MTU_1024; break;
			case 2048 :	curr_mtu = IBV_MTU_2048; break;
			case 4096 :	curr_mtu = IBV_MTU_4096; break;
			default   :
				fprintf(stderr," Invalid MTU - %d \n",user_mtu);
				fprintf(stderr," Please choose mtu from {256,512,1024,2048,4096}\n");
				fprintf(stderr," Will run with the port active mtu - %d\n",port_attr.active_mtu);
				curr_mtu = port_attr.active_mtu;
		}

		if (curr_mtu > port_attr.active_mtu) {
			fprintf(stdout,"Requested mtu is higher than active mtu \n");
			fprintf(stdout,"Changing to active mtu - %d\n",port_attr.active_mtu);
			curr_mtu = port_attr.active_mtu;
		}
	}
	return curr_mtu;
}

/******************************************************************************
 *
 ******************************************************************************/
static uint8_t set_link_layer(struct ibv_context *context,uint8_t ib_port) {

	struct ibv_port_attr port_attr;
	uint8_t curr_link;

	if (ibv_query_port(context,ib_port,&port_attr)) {
		fprintf(stderr," Unable to query port attributes\n");
		return LINK_FAILURE;
	}

	if (port_attr.state != IBV_PORT_ACTIVE) {
		fprintf(stderr," Port number %d state is %s\n"
					  ,ib_port
					  ,portStates[port_attr.state]);
		return LINK_FAILURE;
	}

#ifndef _WIN32
	curr_link = port_attr.link_layer;
#else
	curr_link = IBV_LINK_LAYER_INFINIBAND;
#endif

	if (!strcmp(link_layer_str(curr_link),"Unknown")) {
			fprintf(stderr," Unable to determine link layer \n");
			return LINK_FAILURE;
	}
	//return curr_link;
	//printf("link_layer: %d\n",port_attr.link_layer);
	return port_attr.link_layer;
}

/******************************************************************************
 *
 ******************************************************************************/
static int ctx_set_out_reads(struct ibv_context *context,int num_user_reads) {


	int max_reads = 0;
	struct ibv_device_attr attr;

	if (!ibv_query_device(context,&attr)) {
		max_reads = attr.max_qp_rd_atom;
	}

	if (num_user_reads > max_reads) {
		printf(RESULT_LINE);
		fprintf(stderr," Number of outstanding reads is above max = %d\n",max_reads);
		fprintf(stderr," Changing to that max value\n");
		num_user_reads = max_reads;
	}
	else if (num_user_reads <= 0) {
		num_user_reads = max_reads;
	}

	return num_user_reads;
}

/******************************************************************************
 *
 ******************************************************************************/
static void ctx_set_max_inline(struct ibv_context *context,struct perftest_parameters *user_param) {


	enum ctx_device current_dev = ib_dev_name(context);

	if (current_dev == UNKNOWN || current_dev == DEVICE_ERROR) {

		if (user_param->inline_size != DEF_INLINE) {
			printf(RESULT_LINE);
			fprintf(stderr,"Device not recognized to implement inline feature. Disabling it\n");
		}
		user_param->inline_size = 0;
		return;
	}

	if (user_param->inline_size == DEF_INLINE) {

		if (user_param->tst ==LAT) {

			switch(user_param->verb) {

				case WRITE: user_param->inline_size = DEF_INLINE_WRITE; break;
				case SEND : user_param->inline_size = (user_param->connection_type == UD)? DEF_INLINE_SEND_UD :DEF_INLINE_SEND_RC_UC ; break;
				default   : user_param->inline_size = 0;
			}

		} else {
			user_param->inline_size = 0;
		}
	}

	return;
}
/******************************************************************************
 *
 ******************************************************************************/
int raw_ethernet_parser(struct perftest_parameters *user_param,char *argv[], int argc)
{
	int c;

	if(user_param->connection_type == RawEth)
	{
		user_param->machine = UNCHOSEN;
	}

	while (1) {
#ifndef _WIN32
		static const struct option long_options[] = {
			{ .name = "source_mac",     .has_arg = 1, .val = 'B' },
			{ .name = "dest_mac",       .has_arg = 1, .val = 'E' },
			{ .name = "server_ip",      .has_arg = 1, .val = 'J' },
			{ .name = "client_ip",      .has_arg = 1, .val = 'j' },
			{ .name = "server_port",    .has_arg = 1, .val = 'K' },
			{ .name = "client_port",    .has_arg = 1, .val = 'k' },
			{ .name = "server",         .has_arg = 0, .val = 'Z' },
			{ .name = "client",         .has_arg = 0, .val = 'P' },
            { 0 }
        };
#else

        static const struct option long_options[] = {
			{ "margin"			,1, NULL, 'f' },
			{ "source_mac"      ,1, NULL, 'B' },
			{ "dest_mac"        ,1, NULL, 'E' },
			{ "server_ip"       ,1, NULL, 'J' },
			{ "client_ip"       ,1, NULL, 'j' },
			{ "server_port"     ,1, NULL, 'K' },
			{ "client_port"     ,1, NULL, 'k' },
			{ "server"          ,0, NULL, 'Z' },
			{ "client"          ,0, NULL, 'P' },
			{ 0 }
		};
#endif

        c = getopt_long(argc,argv,"B:E:J:j:K:k:ZP",long_options,NULL);

        if (c == -1)
			break;
	switch (c) {
	case 'B':
		user_param->is_source_mac = ON;
		if(parse_mac_from_str(optarg, user_param->source_mac))
			return FAILURE;
		break;
	case 'E':
		user_param->is_dest_mac = ON;
		if(parse_mac_from_str(optarg, user_param->dest_mac))
			return FAILURE;
		break;
	case 'J':
		user_param->is_server_ip = ON;
		if(1 != parse_ip_from_str(optarg, &(user_param->server_ip)))
		{
			fprintf(stderr," Invalid server IP address\n");
			return FAILURE;
		}
		break;
	case 'j':
		user_param->is_client_ip = ON;
		if(1 != parse_ip_from_str(optarg, &(user_param->client_ip)))
		{
			fprintf(stderr," Invalid client IP address\n");
			return FAILURE;
		}
		break;
	case 'K':
		user_param->is_server_port = ON;
		user_param->server_port = strtol(optarg, NULL, 0);
		if(OFF == check_if_valid_udp_port(user_param->server_port))
		{
			fprintf(stderr," Invalid server UDP port\n");
			return FAILURE;
		}
		break;
	case 'k':
		user_param->is_client_port = ON;
		user_param->client_port = strtol(optarg, NULL, 0);
		if(OFF == check_if_valid_udp_port(user_param->client_port))
		{
			fprintf(stderr," Invalid client UDP port\n");
			return FAILURE;
		}
		break;
	case 'P': user_param->machine = CLIENT; break;
	case 'Z': user_param->machine = SERVER; break;
	default:
		return FAILURE;
	}
	}
	return SUCCESS;
}
/******************************************************************************
 *
 ******************************************************************************/
int parser(struct perftest_parameters *user_param,char *argv[], int argc) {

	int c;
	static int run_inf_flag = 0;
	static int report_fmt_flag = 0;

	init_perftest_params(user_param);

	if(user_param->connection_type == RawEth)
		user_param->machine = UNCHOSEN;

	while (1) {
#ifndef _WIN32
		static const struct option long_options[] = {
			{ .name = "port",           .has_arg = 1, .val = 'p' },
			{ .name = "ib-dev",         .has_arg = 1, .val = 'd' },
			{ .name = "ib-port",        .has_arg = 1, .val = 'i' },
			{ .name = "mtu",            .has_arg = 1, .val = 'm' },
			{ .name = "size",           .has_arg = 1, .val = 's' },
			{ .name = "iters",          .has_arg = 1, .val = 'n' },
			{ .name = "tx-depth",       .has_arg = 1, .val = 't' },
			{ .name = "qp-timeout",     .has_arg = 1, .val = 'u' },
			{ .name = "sl",             .has_arg = 1, .val = 'S' },
			{ .name = "gid-index",      .has_arg = 1, .val = 'x' },
			{ .name = "all",            .has_arg = 0, .val = 'a' },
			{ .name = "CPU-freq",       .has_arg = 0, .val = 'F' },
			{ .name = "connection",     .has_arg = 1, .val = 'c' },
			{ .name = "qp",             .has_arg = 1, .val = 'q' },
			{ .name = "events",         .has_arg = 0, .val = 'e' },
			{ .name = "inline_size",    .has_arg = 1, .val = 'I' },
			{ .name = "outs",           .has_arg = 1, .val = 'o' },
			{ .name = "mcg",            .has_arg = 0, .val = 'g' },
			{ .name = "comm_rdma_cm",   .has_arg = 0, .val = 'z' },
			{ .name = "rdma_cm",   	    .has_arg = 0, .val = 'R' },
			{ .name = "tos",            .has_arg = 1, .val = 'T' },
			{ .name = "help",           .has_arg = 0, .val = 'h' },
			{ .name = "MGID",           .has_arg = 1, .val = 'M' },
			{ .name = "rx-depth",       .has_arg = 1, .val = 'r' },
			{ .name = "bidirectional",  .has_arg = 0, .val = 'b' },
			{ .name = "cq-mod",  	    .has_arg = 1, .val = 'Q' },
			{ .name = "noPeak",         .has_arg = 0, .val = 'N' },
			{ .name = "version",        .has_arg = 0, .val = 'V' },
			{ .name = "report-cycles",  .has_arg = 0, .val = 'C' },
			{ .name = "report-histogrm",.has_arg = 0, .val = 'H' },
			{ .name = "report-unsorted",.has_arg = 0, .val = 'U' },
			{ .name = "atomic_type",    .has_arg = 1, .val = 'A' },
			{ .name = "dualport",       .has_arg = 0, .val = 'O' },
			{ .name = "post_list",      .has_arg = 1, .val = 'l' },
			{ .name = "duration",       .has_arg = 1, .val = 'D' },
			{ .name = "margin",         .has_arg = 1, .val = 'f' },
			{ .name = "source_mac",     .has_arg = 1, .val = 'B' },
			{ .name = "dest_mac",       .has_arg = 1, .val = 'E' },
			{ .name = "server_ip",      .has_arg = 1, .val = 'J' },
			{ .name = "client_ip",      .has_arg = 1, .val = 'j' },
			{ .name = "server_port",    .has_arg = 1, .val = 'K' },
			{ .name = "client_port",    .has_arg = 1, .val = 'k' },
			{ .name = "limit_bw",       .has_arg = 1, .val = 'w' },
			{ .name = "limit_msgrate",  .has_arg = 1, .val = 'y' },
			{ .name = "server",         .has_arg = 0, .val = 'Z' },
			{ .name = "client",         .has_arg = 0, .val = 'P' },
			{ .name = "mac_fwd",        .has_arg = 0, .val = 'v' },
			{ .name = "run_infinitely", .has_arg = 0, .flag = &run_inf_flag, .val = 1 },
			{ .name = "report_gbits",   .has_arg = 0, .flag = &report_fmt_flag, .val = 1},
            { 0 }
        };
#else

        static const struct option long_options[] = {
			{ "port",				1, NULL, 'p' },
			{ "ib-dev",				1, NULL, 'd' },
			{ "ib-port",			1, NULL, 'i' },
			{ "mtu",				1, NULL, 'm' },
			{ "size",				1, NULL, 's' },
			{ "iters",				1, NULL, 'n' },
			{ "tx-depth",			1, NULL, 't' },
			{ "qp-timeout",			1, NULL, 'u' },
			{ "sl", 				1, NULL, 'S' },
			{ "gid-index",			1, NULL, 'x' },
			{ "all",				0, NULL, 'a' },
			{ "CPU-freq",			0, NULL, 'F' },
			{ "connection",			1, NULL, 'c' },
			{ "qp", 				1, NULL, 'q' },
			{ "events", 			0, NULL, 'e' },
			{ "inline_size",		1, NULL, 'I' },
			{ "outs",				1, NULL, 'o' },
			{ "mcg",				0, NULL, 'g' },
			{ "comm_rdma_cm",		0, NULL, 'z' },
			{ "rdma_cm",			0, NULL, 'R' },
			{ "tos",           		1, NULL, 'T' },
			{ "help",				0, NULL, 'h' },
			{ "MGID",				1, NULL, 'M' },
			{ "rx-depth",			1, NULL, 'r' },
			{ "bidirectional",		0, NULL, 'b' },
			{ "cq-mod", 			1, NULL, 'Q' },
			{ "noPeak", 			0, NULL, 'N' },
			{ "version",			0, NULL, 'V' },
			{ "report-cycles",		0, NULL, 'C' },
			{ "report-histogrm",	0, NULL, 'H' },
			{ "report-unsorted",	0, NULL, 'U' },
			{ "atomic_type",		1, NULL, 'A' },
			{ "dualport",			0, NULL, 'O' },
			{ "post_list",			1, NULL, 'l' },
			{ "duration",			1, NULL, 'D' },
			{ "margin",				1, NULL, 'f' },
			{ "source_mac",			1, NULL, 'B' },
			{ "dest_mac",			1, NULL, 'E' },
			{ "server_ip",			1, NULL, 'J' },
			{ "client_ip",			1, NULL, 'j' },
			{ "server_port",		1, NULL, 'K' },
			{ "client_port",		1, NULL, 'k' },
			{ "limit_bw",			1, NULL, 'w' }, //new
			{ "limit_msgrate",		1, NULL, 'y' }, //new
			{ "server",				0, NULL, 'Z' },
			{ "client",				0, NULL, 'P' },
			{ "mac_fwd",			0, NULL, 'v' },
	        { "dualport",			0, &run_inf_flag, 1 },
			{ 0 }
		};
#endif
        c = getopt_long(argc,argv,"w:y:p:d:i:m:s:n:t:u:S:x:c:q:I:o:M:r:Q:A:l:D:f:B:T:E:J:j:K:k:aFegzRvhbNVCHUOZP",long_options,NULL);

        if (c == -1)
			break;

        switch (c) {

			case 'p': user_param->port = strtol(optarg, NULL, 0); break;
#ifndef _WIN32
			case 'd': GET_STRING(user_param->ib_devname,strdupa(optarg)); break;
#else
			case 'd': GET_STRING(user_param->ib_devname,_strdup(optarg)); break;
#endif
			case 'i': CHECK_VALUE(user_param->ib_port,uint8_t,MIN_IB_PORT,MAX_IB_PORT,"IB Port"); break;
            		case 'm': user_param->mtu  = strtol(optarg, NULL, 0); break;
			case 'n': CHECK_VALUE(user_param->iters,int,MIN_ITER,MAX_ITER,"Iteration num"); break;
			case 't': CHECK_VALUE(user_param->tx_depth,int,MIN_TX,MAX_TX,"Tx depth"); break;
			case 'T': CHECK_VALUE(user_param->tos,int,MIN_TOS,MAX_TOS,"TOS"); break;
			case 'u': user_param->qp_timeout = (uint8_t)strtol(optarg, NULL, 0); break;
			case 'S': user_param->sl = (uint8_t)strtol(optarg, NULL, 0);
				if (user_param->sl > MAX_SL) {
					fprintf(stderr," Only %d Service levels\n",MAX_SL);
					return 1;
				} break;
			case 'x': CHECK_VALUE(user_param->gid_index,uint8_t,MIN_GID_IX,MAX_GID_IX,"Gid index"); break;
			case 'c': change_conn_type(&user_param->connection_type,user_param->verb,optarg); break;
			case 'q':
				if (user_param->tst != BW) {
					fprintf(stderr," Multiple QPs only available on bw tests\n");
					return 1;
				}
				CHECK_VALUE(user_param->num_of_qps,int,MIN_QP_NUM,MAX_QP_NUM,"num of Qps");
				break;
			case 'I': CHECK_VALUE(user_param->inline_size,int,0,MAX_INLINE,"Max inline");
				if (user_param->verb == READ || user_param->verb ==ATOMIC) {
					fprintf(stderr," Inline feature not available on READ/Atomic verbs\n");
					return 1;
				} break;
			case 'o': user_param->out_reads = strtol(optarg, NULL, 0);
				if (user_param->verb != READ && user_param->verb != ATOMIC) {
					fprintf(stderr," Setting Outstanding reads only available on READ verb\n");
					return 1;
				} break;
#ifndef _WIN32
			case 'M': GET_STRING(user_param->user_mgid,strdupa(optarg));
#else
			case 'M': GET_STRING(user_param->user_mgid,_strdup(optarg));
#endif
			case 'r': CHECK_VALUE(user_param->rx_depth,int,MIN_RX,MAX_RX," Rx depth");
				if (user_param->verb != SEND && user_param->rx_depth > DEF_RX_RDMA) {
					fprintf(stderr," On RDMA verbs rx depth can be only 1\n");
					return 1;
				} break;
			case 'Q': CHECK_VALUE(user_param->cq_mod,int,MIN_CQ_MOD,MAX_CQ_MOD,"CQ moderation"); break;
			case 'A':
				if (user_param->verb != ATOMIC) {
					fprintf(stderr," You are not running the atomic_lat/bw test!\n");
					fprintf(stderr," To change the atomic action type, you must run one of the atomic tests\n");
					return 1;
				}

				if (strcmp(atomicTypesStr[0],optarg)==0)
					user_param->atomicType = CMP_AND_SWAP;

				else if (strcmp(atomicTypesStr[1],optarg)==0)
					user_param->atomicType = FETCH_AND_ADD;

				else {
					fprintf(stderr," Invalid Atomic type! please choose from {CMP_AND_SWAP,FETCH_AND_ADD}\n");
					exit(1);
				}
				break;
			case 'l': user_param->post_list = strtol(optarg, NULL, 0); break;
			case 'D': user_param->duration = strtol(optarg, NULL, 0);
				if (user_param->duration <= 0) {
						fprintf(stderr," Duration period must be greater than 0\n");
						return 1;
				}
				user_param->test_type = DURATION;
				break;
			case 'f': user_param->margin = strtol(optarg, NULL, 0);
 				if (user_param->margin <= 0) {
					fprintf(stderr," margin must be greater than 0.\n");
					return 1;
				} break;
			case 'O':
				user_param->ib_port  = DEF_IB_PORT;
				user_param->ib_port2 = DEF_IB_PORT2;
				user_param->dualport = ON;
				break;
			case 'a': user_param->test_method = RUN_ALL; break;
			case 'F': user_param->cpu_freq_f = ON; break;
			case 'V': printf("Version: %s\n",user_param->version); return VERSION_EXIT;
			case 'h': usage(argv[0],user_param->verb,user_param->tst);
					  if(user_param->connection_type == RawEth)
					  {
						 usage_raw_ethernet();
					  }
					  return HELP_EXIT;
			case 'z': user_param->use_rdma_cm = ON; break;
			case 'R': user_param->work_rdma_cm = ON; break;
			case 's': CHECK_VALUE(user_param->size,uint64_t,1,(UINT_MAX / 2),"Message size"); break;
			case 'e': user_param->use_event = ON;
				if (user_param->verb == WRITE) {
					fprintf(stderr," Events feature not available on WRITE verb\n");
					return 1;
				} break;
			case 'b': user_param->duplex = ON;
				if (user_param->tst == LAT) {
					fprintf(stderr," Bidirectional is only available in BW test\n");
					return 1;
				} break;
			case 'N': user_param->noPeak = ON;
				if (user_param->tst == LAT) {
					fprintf(stderr," NoPeak only valid for BW tests\n");
					return 1;
				} break;
			case 'C':
				if (user_param->tst != LAT) {
					fprintf(stderr," Availible only on Latency tests\n");
					return 1;
				}
				user_param->r_flag->cycles = ON;
				break;
			case 'g': user_param->use_mcg = ON;
				if (user_param->verb != SEND) {
					fprintf(stderr," MultiCast feature only available on SEND verb\n");
					return 1;
				} break;
			case 'H':
				if (user_param->tst != LAT) {
					fprintf(stderr," Availible only on Latency tests\n");
					return 1;
				}
				user_param->r_flag->histogram = ON;
				break;
				case 'U':
				if (user_param->tst != LAT) {
					fprintf(stderr," Availible only on Latency tests\n");
					return 1;
				}
				user_param->r_flag->unsorted = ON;
				break;
			case 'B':
				user_param->is_source_mac = ON;
				if(parse_mac_from_str(optarg, user_param->source_mac))
					return FAILURE;
				break;
			case 'E':
				user_param->is_dest_mac = ON;
				if(parse_mac_from_str(optarg, user_param->dest_mac))
					return FAILURE;
				break;
			case 'J':
				user_param->is_server_ip = ON;
				if(1 != parse_ip_from_str(optarg, &(user_param->server_ip)))
				{
					fprintf(stderr," Invalid server IP address\n");
					return FAILURE;
				}
				break;
			case 'j':
				user_param->is_client_ip = ON;
				if(1 != parse_ip_from_str(optarg, &(user_param->client_ip)))
				{
					fprintf(stderr," Invalid client IP address\n");
					return FAILURE;
				}
				break;
			case 'K':
				user_param->is_server_port = ON;
				user_param->server_port = strtol(optarg, NULL, 0);
				if(OFF == check_if_valid_udp_port(user_param->server_port))
				{
					fprintf(stderr," Invalid server UDP port\n");
					return FAILURE;
				}
				break;
			case 'k':
				user_param->is_client_port = ON;
				user_param->client_port = strtol(optarg, NULL, 0);
				if(OFF == check_if_valid_udp_port(user_param->client_port))
				{
					fprintf(stderr," Invalid client UDP port\n");
					return FAILURE;
				}
				break;
			case 'w':
				user_param->is_limit_bw = ON;
				user_param->limit_bw = strtof(optarg,NULL);
				if (user_param->limit_bw < 0) {

					fprintf(stderr, " Invalid Minimum BW Limit\n");
					return FAILURE;
				}
				break;
			case 'y':
				user_param->is_limit_msgrate = ON;
				user_param->limit_msgrate = strtof(optarg,NULL);
				if (user_param->limit_msgrate < 0) {

					fprintf(stderr, " Invalid Minimum msgRate Limit\n");
					return FAILURE;
				}
				break;
			case 'P': user_param->machine = CLIENT; break;
			case 'Z': user_param->machine = SERVER; break;
			case 'v': user_param->mac_fwd = ON; break;
			case 0: break; // required for long options to work.
			default:
				fprintf(stderr," Invalid Command or flag.\n");
				fprintf(stderr," Please check command line and run again.\n\n");
				usage(argv[0],user_param->verb,user_param->tst);
				if(user_param->connection_type == RawEth) {
					usage_raw_ethernet();
				}
				return 1;
		 }
	}

	if (run_inf_flag) {
		user_param->test_method = RUN_INFINITELY;
	}

	if (report_fmt_flag) {
		user_param->report_fmt = GBS;
	}

	if (optind == argc - 1) {
		GET_STRING(user_param->servername,strdupa(argv[optind]));

	} else if (optind < argc) {
		fprintf(stderr," Invalid Command line. Please check command rerun \n");
		return 1;
	}

	if(user_param->connection_type != RawEth)
		user_param->machine = user_param->servername ? CLIENT : SERVER;

	force_dependecies(user_param);
    return 0;
}

/******************************************************************************
 *
 ******************************************************************************/
int check_link_and_mtu(struct ibv_context *context,struct perftest_parameters *user_param) {

	user_param->transport_type = context->device->transport_type;
	user_param->link_type = set_link_layer(context,user_param->ib_port);

	if (user_param->link_type == LINK_FAILURE) {
		fprintf(stderr, " Couldn't set the link layer\n");
		return FAILURE;
	}

	if (user_param->link_type == IBV_LINK_LAYER_ETHERNET &&  user_param->gid_index == -1) {
			user_param->gid_index = 0;
	}

	if (user_param->connection_type == RawEth) {

		if (user_param->link_type != IBV_LINK_LAYER_ETHERNET) {
			fprintf(stderr, " Raw Etherent test can only run on Ethernet link! exiting ...\n");
			return FAILURE;
		}

		if (set_eth_mtu(user_param) != 0 ) {
			fprintf(stderr, " Couldn't set Eth MTU\n");
			return FAILURE;
		}
	} else {
		user_param->curr_mtu = set_mtu(context,user_param->ib_port,user_param->mtu);
	}
	// in case of dual-port mode
	if (user_param->dualport==ON) {

		user_param->link_type2 = set_link_layer(context,user_param->ib_port2);
		if (user_param->link_type2 == IBV_LINK_LAYER_ETHERNET &&  user_param->gid_index2 == -1) {
			user_param->gid_index2 = 1;
		}
		if (user_param->link_type2 == LINK_FAILURE) {
			fprintf(stderr, " Couldn't set the link layer\n");
			return FAILURE;
		}
	}

	// Compute Max inline size with pre found statistics values
	ctx_set_max_inline(context,user_param);

	if (user_param->verb == READ || user_param->verb == ATOMIC)
		user_param->out_reads = ctx_set_out_reads(context,user_param->out_reads);

	else
		user_param->out_reads = 1;


	if (user_param->connection_type == UD && user_param->size > MTU_SIZE(user_param->curr_mtu)) {

		if (user_param->test_method == RUN_ALL) {
			fprintf(stderr," Max msg size in UD is MTU %lu\n",MTU_SIZE(user_param->curr_mtu));
			fprintf(stderr," Changing to this MTU\n");
		}
		user_param->size = MTU_SIZE(user_param->curr_mtu);
	}
	//checking msg size in raw ethernet
	if (user_param->connection_type == RawEth){
		if (user_param->size > user_param->curr_mtu) {
			fprintf(stderr," Max msg size in RawEth is MTU %d\n",user_param->curr_mtu);
			fprintf(stderr," Changing msg size to this MTU\n");
			user_param->size = user_param->curr_mtu;
		} else if (user_param->size < RAWETH_MIN_MSG_SIZE) {
			printf(" Min msg size for RawEth is 64B - changing msg size to 64 \n");
			user_param->size = RAWETH_MIN_MSG_SIZE;
		}
	}
	if (!user_param->ib_devname)
		GET_STRING(user_param->ib_devname,ibv_get_device_name(context->device))

	return SUCCESS;
}

/******************************************************************************
 *
 ******************************************************************************/
void ctx_print_test_info(struct perftest_parameters *user_param) {

	int temp = 0;

	printf(RESULT_LINE);
	printf("                    ");
	printf("%s ",testsStr[user_param->verb]);

	if (user_param->verb == ATOMIC) {
		printf("%s ",atomicTypesStr[user_param->atomicType]);
	}

	if (user_param->tst == BW) {

		if (user_param->duplex) {
			printf("Bidirectional ");
		}

		if (user_param->post_list > 1) {
			printf("Post List ");
		}

		printf("BW ");

	} else if (user_param->tst == LAT) {
		printf("Latency ");
	}

	if (user_param->mac_fwd) {
		printf("forwarding ");
	}

	if (user_param->use_mcg)
		printf("Multicast ");

	printf("Test\n");

	if (user_param->use_event) {
		printf(" Test with events.\n");

	}

	if (user_param->use_mcg)
		printf(" MultiCast runs on UD!\n");

	printf(" Dual-port       : %s\t\tDevice         : %s\n", user_param->dualport ? "ON" : "OFF",user_param->ib_devname);
	printf(" Number of qps   : %d\t\tTransport type : %s\n", user_param->num_of_qps, transport_str(user_param->transport_type));
	printf(" Connection type : %s\n",connStr[user_param->connection_type]);

	if (user_param->machine == CLIENT || user_param->duplex) {
		printf(" TX depth        : %d\n",user_param->tx_depth);
	}

	if (user_param->post_list > 1)
		printf(" Post List       : %d\n",user_param->post_list);

	if (user_param->verb == SEND && (user_param->machine == SERVER || user_param->duplex)) {
		printf(" RX depth        : %d\n",user_param->rx_depth);
	}

	if (user_param->tst == BW) {
		printf(" CQ Moderation   : %d\n",user_param->cq_mod);
	}

	printf(" Mtu             : %luB\n",user_param->connection_type == RawEth ? user_param->curr_mtu : MTU_SIZE(user_param->curr_mtu));
	printf(" Link type       : %s\n" ,link_layer_str(user_param->link_type));

	if (user_param->gid_index != DEF_GID_INDEX)
		printf(" Gid index       : %d\n" ,user_param->gid_index);
	if ((user_param->dualport==ON) && (user_param->gid_index2 != DEF_GID_INDEX))
		printf(" Gid index2      : %d\n" ,user_param->gid_index2);

	if (user_param->verb != READ && user_param->verb != ATOMIC)
		printf(" Max inline data : %dB\n",user_param->inline_size);

	else
		printf(" Outstand reads  : %d\n",user_param->out_reads);

	printf(" rdma_cm QPs	 : %s\n",qp_state[user_param->work_rdma_cm]);

	if (user_param->use_rdma_cm)
		temp = 1;

	printf(" Data ex. method : %s",exchange_state[temp]);

	if (user_param->work_rdma_cm) {

		if (user_param->tos != DEF_TOS) {
                        printf(" \tTOS    : %d",user_param->tos);
                }

		if (user_param->machine == SERVER) {
			putchar('\n');
			printf(RESULT_LINE);
			printf(" Waiting for client rdma_cm QP to connect\n");
			printf(" Please run the same command with the IB/RoCE interface IP");
		}
	}
	putchar('\n');

	printf(RESULT_LINE);

}

/******************************************************************************
 *
 ******************************************************************************/
void print_report_bw (struct perftest_parameters *user_param) {

	double cycles_to_units,sum_of_test_cycles;
	int location_arr;
	int opt_completed = 0;
	int opt_posted = 0;
	int i,j;
	long format_factor;
	long num_of_calculated_iters = user_param->iters;
	cycles_t t,opt_delta, peak_up, peak_down,tsize;

	opt_delta = user_param->tcompleted[opt_posted] - user_param->tposted[opt_completed];

	if (user_param->noPeak == OFF) {
		/* Find the peak bandwidth unless asked not to in command line*/
		for (i = 0; i < user_param->iters * user_param->num_of_qps; ++i) {
			for (j = i; j < user_param->iters * user_param->num_of_qps; ++j) {
				t = (user_param->tcompleted[j] - user_param->tposted[i]) / (j - i + 1);
				if (t < opt_delta) {
					opt_delta  = t;
					opt_posted = i;
					opt_completed = j;
				}
			}
		}
	}

#ifndef _WIN32
	cycles_to_units = get_cpu_mhz(user_param->cpu_freq_f) * 1000000;
#else
	cycles_to_units = get_cpu_mhz();
#endif

	tsize = user_param->duplex ? 2 : 1;
	tsize = tsize * user_param->size;
	num_of_calculated_iters *= (user_param->test_type == DURATION) ? 1 : user_param->num_of_qps;
	location_arr = (user_param->noPeak) ? 0 : user_param->iters*user_param->num_of_qps - 1;
      	//support in GBS format
	format_factor = (user_param->report_fmt == MBS) ? 0x100000 : 125000000;

	sum_of_test_cycles = ((double)(user_param->tcompleted[location_arr] - user_param->tposted[0]));
	double bw_avg = ((double)tsize*num_of_calculated_iters * cycles_to_units) / (sum_of_test_cycles * format_factor);
	double msgRate_avg = ((double)num_of_calculated_iters * cycles_to_units) / (sum_of_test_cycles * 1000000);



	// Verify Limits
	if ( ((user_param->is_limit_bw == ON )&& (user_param -> limit_bw > bw_avg)) )
		user_param -> is_bw_limit_passed = 0;
	else
		user_param -> is_bw_limit_passed = 1;

	if ( (user_param->is_limit_msgrate) && (user_param -> limit_msgrate > msgRate_avg) )
	{
		user_param -> is_msgrate_limit_passed = 0;
	}
	else
		user_param -> is_msgrate_limit_passed = 1;


	peak_up = !(user_param->noPeak)*(cycles_t)tsize*(cycles_t)cycles_to_units;
	peak_down = (cycles_t)opt_delta * format_factor;
	printf( REPORT_FMT,
		(unsigned long)user_param->size,
		user_param->iters,
		(double)peak_up/peak_down,
		bw_avg,
//	    ((double)tsize*num_of_calculated_iters*cycles_to_units)/(sum_of_test_cycles*format_factor),
		msgRate_avg
//	    ((double)num_of_calculated_iters*cycles_to_units)/(sum_of_test_cycles*1000000)

		);
}

/******************************************************************************
 *
 ******************************************************************************/
static inline cycles_t get_median(int n, cycles_t delta[])
{
    if ((n - 1) % 2)
        return(delta[n / 2] + delta[n / 2 - 1]) / 2;
    else
        return delta[n / 2];
}

/******************************************************************************
 *
 ******************************************************************************/
static int cycles_compare(const void *aptr, const void *bptr)
{
    const cycles_t *a = aptr;
    const cycles_t *b = bptr;
    if (*a < *b) return -1;
    if (*a > *b) return 1;
    return 0;

}

/******************************************************************************
 *
 ******************************************************************************/
void print_report_lat (struct perftest_parameters *user_param)
{

    int i;
	int rtt_factor;
	double cycles_to_units;
    cycles_t median;
	cycles_t *delta = NULL;
    const char* units;

	rtt_factor = (user_param->verb == READ || user_param->verb == ATOMIC) ? 1 : 2;
	ALLOCATE(delta,cycles_t,user_param->iters - 1);

    for (i = 0; i < user_param->iters - 1; ++i)
        delta[i] = user_param->tposted[i + 1] - user_param->tposted[i];

    if (user_param->r_flag->cycles) {
        cycles_to_units = 1;
        units = "cycles";

    } else {
        cycles_to_units = get_cpu_mhz(user_param->cpu_freq_f);
        units = "usec";
    }

    if (user_param->r_flag->unsorted) {
        printf("#, %s\n", units);
        for (i = 0; i < user_param->iters - 1; ++i)
		    printf("%d, %g\n", i + 1, delta[i] / cycles_to_units / rtt_factor);
    }

    qsort(delta, user_param->iters - 1, sizeof *delta, cycles_compare);

    if (user_param->r_flag->histogram) {
        printf("#, %s\n", units);
        for (i = 0; i < user_param->iters - 1; ++i)
            printf("%d, %g\n", i + 1, delta[i] / cycles_to_units / rtt_factor);
    }

    median = get_median(user_param->iters - 1, delta);

    printf(REPORT_FMT_LAT,
			(unsigned long)user_param->size,
			user_param->iters,
			delta[0] / cycles_to_units / rtt_factor,
			delta[user_param->iters - 2] / cycles_to_units / rtt_factor,
			median / cycles_to_units / rtt_factor);

    free(delta);
}

/******************************************************************************
 *
 ******************************************************************************/
void print_report_lat_duration (struct perftest_parameters *user_param)
{
	int rtt_factor;
	double cycles_to_units;
	cycles_t test_sample_time;

	rtt_factor = (user_param->verb == READ || user_param->verb == ATOMIC) ? 1 : 2;
	cycles_to_units = get_cpu_mhz(user_param->cpu_freq_f);
	test_sample_time = (user_param->tcompleted[0] - user_param->tposted[0]);
	printf(REPORT_FMT_LAT_DUR,
		user_param->size,
		user_param->iters,
		(((test_sample_time / cycles_to_units) / rtt_factor) / user_param->iters));
}
/******************************************************************************
 * End
 ******************************************************************************/<|MERGE_RESOLUTION|>--- conflicted
+++ resolved
@@ -709,12 +709,8 @@
 	ibv_query_port(context,ib_port,&port_attr);
 
 	// User did not ask for specific mtu.
-<<<<<<< HEAD
-	if (user_mtu == 0)
-=======
 	if (user_mtu == 0) {
 		enum ctx_device current_dev = ib_dev_name(context);
->>>>>>> 0932cbfe
 		curr_mtu = port_attr.active_mtu;
 		if (curr_mtu == IBV_MTU_4096 && (current_dev == CONNECTX3_PRO || current_dev == CONNECTX3))
 			curr_mtu = IBV_MTU_2048;
